--- conflicted
+++ resolved
@@ -70,7 +70,6 @@
     this.clientOptions.storage = options.storage || window.localStorage;
   }
 
-<<<<<<< HEAD
   _getAppUri () {
     const protocol = window.location.protocol;
     const hostname = window.location.hostname;
@@ -94,15 +93,6 @@
     } catch (error) {
       console.warn(error, 'Error occurred parsing state query string parameter');
     }
-=======
-  private _getOriginUri() {
-    return (
-      window.location.protocol +
-      '//' +
-      window.location.hostname +
-      (window.location.port ? ':' + window.location.port : '')
-    );
->>>>>>> b8b50513
   }
 
   private _storeTokenData(token: LOAuth.Token) {
@@ -146,21 +136,16 @@
           window.location.href,
           options
         );
-<<<<<<< HEAD
 
         this._decodeAppState();
-
-        // Remove client_id / code from URL
-        window.history.replaceState({}, window.document.title, this._getAppUri());
-=======
         this._storeTokenData(this.token);
+
         // Remove client_id / code from URL
         window.history.replaceState(
           {},
           window.document.title,
-          this._getOriginUri()
+          this._getAppUri()
         );
->>>>>>> b8b50513
       } else if (options.expiringRefresh) {
         // Token refresh
         const response = await window.fetch(this.clientOptions.accessTokenUri, {
@@ -187,10 +172,6 @@
         this._storeTokenData(this.token);
       }
     } catch (error) {
-<<<<<<< HEAD
-      console.warn(error, 'Error refreshing access token - redirecting');
-      window.location.href = await this.client.code.getUri();
-=======
       const tokenFromStorage = this._getTokenDataFromStorage();
       if (tokenFromStorage) {
         this.token = await this.client.createToken(tokenFromStorage as any);
@@ -199,9 +180,9 @@
           await this.refreshAccessToken({ expiringRefresh: true });
         }
       } else {
+        console.warn(error, 'Error refreshing access token - redirecting');
         window.location.href = await this.client.code.getUri();
       }
->>>>>>> b8b50513
     }
   }
 
@@ -257,18 +238,6 @@
 
 declare namespace LOAuth {
   export interface Config {
-<<<<<<< HEAD
-    clientId: string,
-    authorizationUri: string,
-    accessTokenUri: string,
-    redirectUri: string,
-    logoutUri: string,
-    logoutRedirectUri: string,
-    scopes: string[],
-
-    // An object containing application state
-    appState?: any
-=======
     clientId: string;
     authorizationUri: string;
     accessTokenUri: string;
@@ -278,7 +247,9 @@
     scopes: string[];
     storageKey?: string;
     storage?: Storage;
->>>>>>> b8b50513
+
+    // An object containing application state
+    appState?: any;
   }
 
   export interface Token extends ClientOAuth2.Token {
